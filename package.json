{
   "name": "@scrypted/arlo",
<<<<<<< HEAD
   "version": "0.10.4",
=======
   "version": "0.10.7",
>>>>>>> 90bdb929
   "description": "Arlo Plugin for Scrypted",
   "license": "Apache",
   "keywords": [
      "scrypted",
      "plugin",
      "arlo",
      "camera"
   ],
   "scripts": {
      "scrypted-setup-project": "scrypted-setup-project",
      "prescrypted-setup-project": "scrypted-package-json",
      "build": "scrypted-webpack",
      "prepublishOnly": "NODE_ENV=production scrypted-webpack",
      "prescrypted-vscode-launch": "scrypted-webpack",
      "scrypted-vscode-launch": "scrypted-deploy-debug",
      "scrypted-deploy-debug": "scrypted-deploy-debug",
      "scrypted-debug": "scrypted-debug",
      "scrypted-deploy": "scrypted-deploy",
      "scrypted-readme": "scrypted-readme",
      "scrypted-package-json": "scrypted-package-json"
   },
   "scrypted": {
      "name": "Arlo Camera Plugin",
      "runtime": "python",
      "type": "DeviceProvider",
      "interfaces": [
         "Settings",
         "DeviceProvider"
      ],
      "pluginDependencies": [
         "@scrypted/snapshot",
         "@scrypted/prebuffer-mixin"
      ]
   },
   "devDependencies": {
      "@scrypted/sdk": "^0.2.104"
   }
}<|MERGE_RESOLUTION|>--- conflicted
+++ resolved
@@ -1,10 +1,6 @@
 {
    "name": "@scrypted/arlo",
-<<<<<<< HEAD
-   "version": "0.10.4",
-=======
-   "version": "0.10.7",
->>>>>>> 90bdb929
+   "version": "0.10.8",
    "description": "Arlo Plugin for Scrypted",
    "license": "Apache",
    "keywords": [
