{
   "name": "@scrypted/arlo",
<<<<<<< HEAD
   "version": "0.9.1",
=======
   "version": "0.10.3",
>>>>>>> 6b9f07c7
   "description": "Arlo Plugin for Scrypted",
   "license": "Apache",
   "keywords": [
      "scrypted",
      "plugin",
      "arlo",
      "camera"
   ],
   "scripts": {
      "scrypted-setup-project": "scrypted-setup-project",
      "prescrypted-setup-project": "scrypted-package-json",
      "build": "scrypted-webpack",
      "prepublishOnly": "NODE_ENV=production scrypted-webpack",
      "prescrypted-vscode-launch": "scrypted-webpack",
      "scrypted-vscode-launch": "scrypted-deploy-debug",
      "scrypted-deploy-debug": "scrypted-deploy-debug",
      "scrypted-debug": "scrypted-debug",
      "scrypted-deploy": "scrypted-deploy",
      "scrypted-readme": "scrypted-readme",
      "scrypted-package-json": "scrypted-package-json"
   },
   "scrypted": {
      "name": "Arlo Camera Plugin",
      "runtime": "python",
      "type": "DeviceProvider",
      "interfaces": [
         "Settings",
         "DeviceProvider"
      ],
      "pluginDependencies": [
         "@scrypted/snapshot",
         "@scrypted/prebuffer-mixin"
      ]
   },
   "devDependencies": {
      "@scrypted/sdk": "^0.2.104"
   }
}<|MERGE_RESOLUTION|>--- conflicted
+++ resolved
@@ -1,10 +1,6 @@
 {
    "name": "@scrypted/arlo",
-<<<<<<< HEAD
-   "version": "0.9.1",
-=======
-   "version": "0.10.3",
->>>>>>> 6b9f07c7
+   "version": "0.10.4",
    "description": "Arlo Plugin for Scrypted",
    "license": "Apache",
    "keywords": [
