from __future__ import annotations

import asyncio
import aiohttp
from async_timeout import timeout as async_timeout
from datetime import datetime, timedelta
import json
import socket
import time
import threading
from typing import List, TYPE_CHECKING

import scrypted_arlo_go

import scrypted_sdk
from scrypted_sdk.types import Setting, Settings, SettingValue, Device, Camera, VideoCamera, RequestMediaStreamOptions, VideoClips, VideoClip, VideoClipOptions, MotionSensor, AudioSensor, Battery, Charger, ChargeState, DeviceProvider, MediaObject, ResponsePictureOptions, ResponseMediaStreamOptions, ScryptedMimeTypes, ScryptedInterface, ScryptedDeviceType

from .experimental import EXPERIMENTAL
from .arlo.arlo_async import USER_AGENTS
from .base import ArloDeviceBase
from .spotlight import ArloSpotlight, ArloFloodlight, ArloNightlight
from .vss import ArloSirenVirtualSecuritySystem
from .child_process import HeartbeatChildProcess
from .util import BackgroundTaskMixin, async_print_exception_guard

if TYPE_CHECKING:
    # https://adamj.eu/tech/2021/05/13/python-type-hints-how-to-fix-circular-imports/
    from .provider import ArloProvider


class ArloCameraIntercomSession(BackgroundTaskMixin):
    def __init__(self, camera: ArloCamera) -> None:
        super().__init__()
        self.camera = camera
        self.logger = camera.logger
        self.provider = camera.provider
        self.arlo_device = camera.arlo_device
        self.arlo_basestation = camera.arlo_basestation

    async def initialize_push_to_talk(self, media: MediaObject) -> None:
        raise NotImplementedError("not implemented")

    async def shutdown(self) -> None:
        raise NotImplementedError("not implemented")


class ArloCamera(ArloDeviceBase, Settings, Camera, VideoCamera, DeviceProvider, VideoClips, MotionSensor, AudioSensor, Battery, Charger):
    MODELS_WITH_SPOTLIGHTS = [
        "vmc2030",
        "vmc2032",
        "vmc2050",
        "vmc2052",
        "vmc3050",
        "vmc3052",
        "vmc4040p",
        "vmc4041p",
        "vmc4050p",
        "vmc4060p",
        "vmc5040",
        "vml2030",
        "vml4030",
    ]

    MODELS_WITH_FLOODLIGHTS = ["fb1001"]

    MODELS_WITH_NIGHTLIGHTS = [
        "abc1000",
        "abc1000a",
    ]

    MODELS_WITH_SIRENS = [
        "fb1001",
        "vmc2020",
        "vmc2030",
        "vmc2032",
        "vmc2050",
        "vmc2052",
        "vmc2060",
        "vmc3050",
        "vmc3052",
        "vmc3060",
        "vmc4030",
        "vmc4030p",
        "vmc4040p",
        "vmc4041p",
        "vmc4050p",
        "vmc4060p",
        "vmc5040",
        "vml2030",
        "vml4030",
    ]

    MODELS_WITH_AUDIO_SENSORS = [
        "abc1000",
        "abc1000a",
        "fb1001",
        "vmc2040",
        "vmc3040",
        "vmc3040s",
        "vmc4030",
        "vmc4030p",
        "vmc4040p",
        "vmc4041p",
        "vmc4050p",
        "vmc5040",
        "vml2030",
        "vml4030",
    ]

    MODELS_WITHOUT_BATTERY = [
        "avd1001",
        "vmc2040",
        "vmc2060",
        "vmc3040",
        "vmc3040s",
        "vmc3060",
<<<<<<< HEAD
    ]

    MODELS_WITH_SIP_STREAMING = [
        "avd3001",
        "avd4001",
        "vmc2050",
        "vmc2052",
        "vmc2060",
        "vmc3050",
        "vmc3052",
        "vmc3060",
=======
>>>>>>> 4c6c0577
    ]

    timeout: int = 30
    intercom_session: ArloCameraIntercomSession = None
    light: ArloSpotlight = None
    vss: ArloSirenVirtualSecuritySystem = None

    # eco mode bookkeeping
    picture_lock: asyncio.Lock = None
    last_picture: bytes = None
    last_picture_time: datetime = datetime(1970, 1, 1)

    # socket logger
    logger_loop: asyncio.AbstractEventLoop = None
    logger_server: asyncio.AbstractServer = None
    logger_server_port: int = 0

    def __init__(self, nativeId: str, arlo_device: dict, arlo_basestation: dict, provider: ArloProvider) -> None:
        super().__init__(nativeId=nativeId, arlo_device=arlo_device, arlo_basestation=arlo_basestation, provider=provider)
        self.picture_lock = asyncio.Lock()

        self.start_error_subscription()
        self.start_motion_subscription()
        self.start_audio_subscription()
        self.start_battery_subscription()
        self.create_task(self.delayed_init())

    def __del__(self) -> None:
        super().__del__()
        def logger_exit_callback():
            self.logger_server.close()
            self.logger_loop.stop()
            self.logger_loop.close()
        self.logger_loop.call_soon_threadsafe(logger_exit_callback)

    async def delayed_init(self) -> None:
        await self.create_tcp_logger_server()

        if not self.has_battery:
            return

        iterations = 1
        while not self.stop_subscriptions:
            if iterations > 100:
                self.logger.error("Delayed init exceeded iteration limit, giving up")
                return

            try:
                self.chargeState = ChargeState.Charging.value if self.wired_to_power else ChargeState.NotCharging.value
                return
            except Exception as e:
                self.logger.debug(f"Delayed init failed, will try again: {e}")
                await asyncio.sleep(0.1)
            iterations += 1

    @async_print_exception_guard
    async def create_tcp_logger_server(self) -> None:
        self.logger_loop = asyncio.new_event_loop()

        def thread_main():
            asyncio.set_event_loop(self.logger_loop)
            self.logger_loop.run_forever()

        threading.Thread(target=thread_main).start()

        # this is a bit convoluted since we need the async functions to run in the
        # logger loop thread instead of in the current thread
        def setup_callback():
            async def callback(reader, writer):
                try:
                    while not reader.at_eof():
                        line = await reader.readline()
                        if not line:
                            break
                        line = str(line, 'utf-8')
                        line = line.rstrip()
                        self.logger.info(line)
                    writer.close()
                    await writer.wait_closed()
                except Exception:
                    self.logger.exception("Logger server callback raised an exception")

            async def setup():
                self.logger_server = await asyncio.start_server(callback, host='localhost', port=0, family=socket.AF_INET, flags=socket.SOCK_STREAM)
                self.logger_server_port = self.logger_server.sockets[0].getsockname()[1]
                self.logger.info(f"Started logging server at localhost:{self.logger_server_port}")

            self.logger_loop.create_task(setup())

        self.logger_loop.call_soon_threadsafe(setup_callback)


    def start_error_subscription(self) -> None:
        def callback(code, message):
            self.logger.error(f"Arlo returned error code {code} with message: {message}")
            return self.stop_subscriptions

        self.register_task(
            self.provider.arlo.SubscribeToErrorEvents(self.arlo_basestation, self.arlo_device, callback)
        )

    def start_motion_subscription(self) -> None:
        def callback(motionDetected):
            self.motionDetected = motionDetected
            return self.stop_subscriptions

        self.register_task(
            self.provider.arlo.SubscribeToMotionEvents(self.arlo_basestation, self.arlo_device, callback, self.logger)
        )

    def start_audio_subscription(self) -> None:
        if not self.has_audio_sensor:
            return

        def callback(audioDetected):
            self.audioDetected = audioDetected
            return self.stop_subscriptions

        self.register_task(
            self.provider.arlo.SubscribeToAudioEvents(self.arlo_basestation, self.arlo_device, callback, self.logger)
        )

    def start_battery_subscription(self) -> None:
        if not self.has_battery:
            return

        def callback(batteryLevel):
            self.batteryLevel = batteryLevel
            return self.stop_subscriptions

        self.register_task(
            self.provider.arlo.SubscribeToBatteryEvents(self.arlo_basestation, self.arlo_device, callback)
        )

    def get_applicable_interfaces(self) -> List[str]:
        results = set([
            ScryptedInterface.VideoCamera.value,
            ScryptedInterface.Camera.value,
            ScryptedInterface.MotionSensor.value,
            ScryptedInterface.Settings.value,
        ])

        if self.has_sip_webrtc_streaming and self.use_sip_webrtc_streaming:
            results.add(ScryptedInterface.RTCSignalingChannel.value)

        if self.has_push_to_talk:
            results.add(ScryptedInterface.Intercom.value)

        if self.has_battery:
            results.add(ScryptedInterface.Battery.value)
            results.add(ScryptedInterface.Charger.value)

        if self.has_siren or self.has_spotlight or self.has_floodlight:
            results.add(ScryptedInterface.DeviceProvider.value)

        if self.has_audio_sensor:
            results.add(ScryptedInterface.AudioSensor.value)

        if self.has_cloud_recording:
            results.add(ScryptedInterface.VideoClips.value)

        return list(results)

    def get_device_type(self) -> str:
        return ScryptedDeviceType.Camera.value

    def get_builtin_child_device_manifests(self) -> List[Device]:
        results = []
        if self.has_spotlight or self.has_floodlight or self.has_nightlight:
            light = self.get_or_create_light()
            results.append({
                "info": {
                    "model": f"{self.arlo_device['modelId']} {self.arlo_device['properties'].get('hwVersion', '')}".strip(),
                    "manufacturer": "Arlo",
                    "firmware": self.arlo_device.get("firmwareVersion"),
                    "serialNumber": self.arlo_device["deviceId"],
                },
                "nativeId": light.nativeId,
                "name": f'{self.arlo_device["deviceName"]} {"Spotlight" if self.has_spotlight else "Floodlight" if self.has_floodlight else "Nightlight"}',
                "interfaces": light.get_applicable_interfaces(),
                "type": light.get_device_type(),
                "providerNativeId": self.nativeId,
            })
        if self.has_siren:
            vss = self.get_or_create_vss()
            results.extend([
                {
                    "info": {
                        "model": f"{self.arlo_device['modelId']} {self.arlo_device['properties'].get('hwVersion', '')}".strip(),
                        "manufacturer": "Arlo",
                        "firmware": self.arlo_device.get("firmwareVersion"),
                        "serialNumber": self.arlo_device["deviceId"],
                    },
                    "nativeId": vss.nativeId,
                    "name": f'{self.arlo_device["deviceName"]} Siren Virtual Security System',
                    "interfaces": vss.get_applicable_interfaces(),
                    "type": vss.get_device_type(),
                    "providerNativeId": self.nativeId,
                },
            ] + vss.get_builtin_child_device_manifests())
        return results

    @property
    def wired_to_power(self) -> bool:
        if self.storage:
            return True if self.storage.getItem("wired_to_power") else False
        else:
            return False

    @property
    def eco_mode(self) -> bool:
        if self.storage:
            return True if self.storage.getItem("eco_mode") else False
        else:
            return False

    @property
    def disable_eager_streams(self) -> bool:
        if self.storage:
            return True if self.storage.getItem("disable_eager_streams") else False
        else:
            return False

    @property
    def use_sip_webrtc_streaming(self) -> bool:
        if self.storage:
            return True if self.storage.getItem("use_sip_webrtc_streaming") else False
        else:
            return False

    @property
    def snapshot_throttle_interval(self) -> int:
        interval = self.storage.getItem("snapshot_throttle_interval")
        if interval is None:
            interval = 60
            self.storage.setItem("snapshot_throttle_interval", interval)
        return int(interval)

    @property
    def has_cloud_recording(self) -> bool:
        return self.provider.arlo.GetSmartFeatures(self.arlo_device).get("planFeatures", {}).get("eventRecording", False)

    @property
    def has_spotlight(self) -> bool:
        return any([self.arlo_device["modelId"].lower().startswith(model) for model in ArloCamera.MODELS_WITH_SPOTLIGHTS])

    @property
    def has_floodlight(self) -> bool:
        return any([self.arlo_device["modelId"].lower().startswith(model) for model in ArloCamera.MODELS_WITH_FLOODLIGHTS])

    @property
    def has_nightlight(self) -> bool:
        return any([self.arlo_device["modelId"].lower().startswith(model) for model in ArloCamera.MODELS_WITH_NIGHTLIGHTS])

    @property
    def has_siren(self) -> bool:
        return any([self.arlo_device["modelId"].lower().startswith(model) for model in ArloCamera.MODELS_WITH_SIRENS])

    @property
    def has_audio_sensor(self) -> bool:
        return any([self.arlo_device["modelId"].lower().startswith(model) for model in ArloCamera.MODELS_WITH_AUDIO_SENSORS])

    @property
    def has_battery(self) -> bool:
        return not any([self.arlo_device["modelId"].lower().startswith(model) for model in ArloCamera.MODELS_WITHOUT_BATTERY])

    @property
    def has_push_to_talk(self) -> bool:
        return bool(self.arlo_capabilities.get("Capabilities", {}).get("PushToTalk", {}).get("fullDuplex"))

    @property
    def uses_sip_push_to_talk(self) -> bool:
        return "sip" in self.arlo_capabilities.get("Capabilities", {}).get("PushToTalk", {}).get("signal", [])

    @property
    def has_sip_webrtc_streaming(self) -> bool:
        if any([self.arlo_device["modelId"].lower().startswith(model) for model in ArloCamera.MODELS_WITH_SIP_STREAMING]):
            return True
        else:
            return "SIPStreaming" in self.arlo_capabilities.get("Capabilities", {}).get("Streaming", {})

    async def getSettings(self) -> List[Setting]:
        result = []
        if self.has_battery:
            result.append(
                {
                    "group": "General",
                    "key": "wired_to_power",
                    "title": "Plugged In to External Power",
                    "value": self.wired_to_power,
                    "description": "Informs Scrypted that this device is plugged in to an external power source. " + \
                                   "Will allow features like persistent prebuffer to work. " + \
                                   "Note that a persistent prebuffer may cause excess battery drain if the external power is not able to charge faster than the battery consumption rate.",
                    "type": "boolean",
                },
            )
        if self.has_sip_webrtc_streaming:
            result.append(
                {
                    "group": "General",
                    "key": "use_sip_webrtc_streaming",
                    "title": "Use SIP WebRTC Streaming",
                    "value": self.use_sip_webrtc_streaming,
                    "description": "This is Arlo's newest streaming protocol, which uses WebRTC over SIP to serve video and 2 way audio. " + \
                                "If enabled, will disable RTSP and DASH streaming options.",
                    "type": "boolean",
                }
            )
        result.append(
            {
                "group": "General",
                "key": "eco_mode",
                "title": "Eco Mode",
                "value": self.eco_mode,
                "description": "Configures Scrypted to limit the number of requests made to this camera. " + \
                               "Additional eco mode settings will appear when this is turned on.",
                "type": "boolean",
            }
        )
        if not self.use_sip_webrtc_streaming:
            result.append(
                {
                    "group": "General",
                    "key": "disable_eager_streams",
                    "title": "Disable Eager Streams",
                    "value": self.disable_eager_streams,
                    "description": "If eager streams are disabled, Scrypted will wait for Arlo Cloud to report that " + \
                                "the camera stream has started before passing the stream URL to downstream consumers.",
                    "type": "boolean",
                }
            )
        if self.eco_mode:
            result.append(
                {
                    "group": "Eco Mode",
                    "key": "snapshot_throttle_interval",
                    "title": "Snapshot Throttle Interval",
                    "value": self.snapshot_throttle_interval,
                    "description": "Time, in minutes, to throttle snapshot requests. " + \
                                   "When eco mode is on, snapshot requests to the camera will be throttled for the given duration. " + \
                                   "Cached snapshots may be returned if the time since the last snapshot has not exceeded the interval. " + \
                                   "A value of 0 will disable throttling even when eco mode is on.",
                    "type": "number",
                }
            )
        result.append(
            {
                "group": "General",
                "key": "print_debug",
                "title": "Debug Info",
                "description": "Prints information about this device to console.",
                "type": "button",
            }
        )
        return result

    @async_print_exception_guard
    async def putSetting(self, key: str, value: SettingValue) -> None:
        if not self.validate_setting(key, value):
            await self.onDeviceEvent(ScryptedInterface.Settings.value, None)
            return

        if key in ["wired_to_power", "use_sip_webrtc_streaming"]:
            self.storage.setItem(key, value == "true" or value == True)
            await self.provider.discover_devices()
        elif key in ["eco_mode", "disable_eager_streams"]:
            self.storage.setItem(key, value == "true" or value == True)
        elif key == "print_debug":
            self.logger.info(f"Device Capabilities: {json.dumps(self.arlo_capabilities)}")
        else:
            self.storage.setItem(key, value)
        await self.onDeviceEvent(ScryptedInterface.Settings.value, None)

    def validate_setting(self, key: str, val: SettingValue) -> bool:
        if key == "snapshot_throttle_interval":
            try:
                val = int(val)
            except ValueError:
                self.logger.error(f"Invalid snapshot throttle interval '{val}' - must be an integer")
                return False
        return True

    async def getPictureOptions(self) -> List[ResponsePictureOptions]:
        return []

    @async_print_exception_guard
    async def takePicture(self, options: dict = None) -> MediaObject:
        self.logger.info("Taking picture")

        real_device = await scrypted_sdk.systemManager.api.getDeviceById(self.getScryptedProperty("id"))
        msos = await real_device.getVideoStreamOptions()
        if any(["prebuffer" in m for m in msos]):
            self.logger.info("Getting snapshot from prebuffer")
            try:
                vs = await real_device.getVideoStream({"refresh": False})
            except Exception as e:
                self.logger.warning(f"Could not fetch from prebuffer due to: {e}")
                self.logger.warning("Will try to fetch snapshot from Arlo cloud")
            else:
                self.last_picture_time = datetime(1970, 1, 1)
                return vs

        async with self.picture_lock:
            if self.eco_mode and self.snapshot_throttle_interval > 0:
                if datetime.now() - self.last_picture_time <= timedelta(minutes=self.snapshot_throttle_interval):
                    self.logger.info("Using cached image")
                    return await scrypted_sdk.mediaManager.createMediaObject(self.last_picture, "image/jpeg")

            pic_url = await asyncio.wait_for(self.provider.arlo.TriggerFullFrameSnapshot(self.arlo_basestation, self.arlo_device), timeout=self.timeout)
            self.logger.debug(f"Got snapshot URL at {pic_url}")

            if pic_url is None:
                raise Exception("Error taking snapshot: no url returned")

            async with async_timeout(self.timeout):
                async with aiohttp.ClientSession() as session:
                    async with session.get(pic_url) as resp:
                        if resp.status != 200:
                            raise Exception(f"Unexpected status downloading snapshot image: {resp.status}")
                        self.last_picture = await resp.read()
                        self.last_picture_time = datetime.now()

            return await scrypted_sdk.mediaManager.createMediaObject(self.last_picture, "image/jpeg")

    @async_print_exception_guard
    async def startRTCSignalingSession(self, scrypted_session):
        plugin_session = ArloCameraRTCSignalingSession(self)

        ice_servers = [
            {
                "urls": [f"{blob['type']}:{blob['domain']}:{blob['port']}"],
                "username": blob.get('username'),
                "credential": blob.get("credential"),
            }
            for blob in plugin_session.sip_info["iceServers"]["data"]
        ]

        scrypted_setup = {
            "type": "offer",
            "audio": {
                "direction": "sendrecv",
            },
            "video": {
                "direction": "recvonly",
            },
            "configuration": {
                "iceServers": [
                    {"urls": ["stun:stun.l.google.com:19302"]},
                ] + ice_servers,
                "iceCandidatePoolSize": 0,
            }
        }
        plugin_setup = {}

        # in this section, we are giving the scrypted consumer a maximum of 3s to gather all
        # candidates. if a timeout occurs, call createLocalDescription again to fetch the
        # currentlly available SDP.
        # for a client like Chrome, gathering candidates could take a long time since it can
        # take 40s for bad candidates to time out. Chrome is not opposed to creating another
        # description, so we can do that.
        # for a client like werift, creating another description causes problems when reading
        # arlo's SDP, but since werift candidate gathering is fast, we assume that it will finish
        # within our timeout window.
        try:
            scrypted_offer = await asyncio.wait_for(
                scrypted_session.createLocalDescription("offer", scrypted_setup),
                timeout=3
            )
        except asyncio.TimeoutError:
            async def ignore_trickle(c):
                pass
            scrypted_offer = await scrypted_session.createLocalDescription("offer", scrypted_setup, ignore_trickle)

        scrypted_offer['sdp'] = self.parse_sdp(scrypted_offer['sdp'])
        
        self.logger.info(f"Scrypted offer sdp:\n{scrypted_offer['sdp']}")
        await plugin_session.setRemoteDescription(scrypted_offer, plugin_setup)
        plugin_answer = await plugin_session.createLocalDescription("answer", plugin_setup)
        self.logger.info(f"Scrypted answer sdp:\n{plugin_answer['sdp']}")
        await scrypted_session.setRemoteDescription(plugin_answer, scrypted_setup)

        return ArloCameraRTCSessionControl(plugin_session)

    def parse_sdp(self, sdp):
        lines = sdp.split('\n')
        lines = [line.strip() for line in lines]

        section = []

        # Here we run through each line in the sdp and remove candidate lines with more than
        # one :, which should be the IPV6 Addresses, and .local Addresses from the list of
        # candidates. Everything is joined back together and sent back. This is for HomeKit
        # and WebRTC to connect correctly.
        for line in lines:
            if line.startswith('a=candidate:'):
                if line.count(':') <= 1 and not ".local" in line:
                    section.append(line)
            else:
                section.append(line)

        ret = '\r\n'.join(section)

        return ret

    async def getVideoStreamOptions(self, id: str = None) -> List[ResponseMediaStreamOptions]:
        if self.use_sip_webrtc_streaming:
            return []

        options = [
            {
                "id": 'default',
                "name": 'Cloud RTSP',
                "container": 'rtsp',
                "video": {
                    "codec": 'h264',
                },
                "audio": None if self.arlo_device.get("modelId") == "VMC3030" else {
                    "codec": 'aac',
                },
                "source": 'cloud',
                "tool": 'scrypted',
                "userConfigurable": False,
            },
            {
                "id": 'dash',
                "name": 'Cloud DASH',
                "container": 'dash',
                "video": {
                    "codec": 'unknown',
                },
                "audio": None if self.arlo_device.get("modelId") == "VMC3030" else {
                    "codec": 'unknown',
                },
                "source": 'cloud',
                "tool": 'ffmpeg',
                "userConfigurable": False,
            }
        ]

        if id is None:
            return options

        return next(iter([o for o in options if o['id'] == id]))

    async def _getVideoStreamURL(self, container: str) -> str:
        self.logger.info(f"Requesting {container} stream")
        url = await asyncio.wait_for(self.provider.arlo.StartStream(self.arlo_basestation, self.arlo_device, mode=container, eager=not self.disable_eager_streams), timeout=self.timeout)
        self.logger.debug(f"Got {container} stream URL at {url}")
        return url

    @async_print_exception_guard
    async def getVideoStream(self, options: RequestMediaStreamOptions = {}) -> MediaObject:
        self.logger.debug("Entered getVideoStream")

        if self.use_sip_webrtc_streaming:
            raise Exception("direct video stream urls are not available when SIP WebRTC is enabled")

        mso = await self.getVideoStreamOptions(id=options.get("id", "default"))
        mso['refreshAt'] = round(time.time() * 1000) + 30 * 60 * 1000
        container = mso["container"]

        url = await self._getVideoStreamURL(container)
        additional_ffmpeg_args = []

        if container == "dash":
            headers = self.provider.arlo.GetMPDHeaders(url)
            ffmpeg_headers = '\r\n'.join([
                f'{k}: {v}'
                for k, v in headers.items()
            ])
            additional_ffmpeg_args = ['-headers', ffmpeg_headers+'\r\n']

        ffmpeg_input = {
            'url': url,
            'container': container,
            'mediaStreamOptions': mso,
            'inputArguments': [
                '-f', container,
                *additional_ffmpeg_args,
                '-i', url,
            ]
        }
        return await scrypted_sdk.mediaManager.createFFmpegMediaObject(ffmpeg_input)

    @async_print_exception_guard
    async def startIntercom(self, media: MediaObject) -> None:
        self.logger.info("Starting intercom")

        if self.use_sip_webrtc_streaming:
            raise Exception("direct intercom connections are not available when SIP WebRTC is enabled")

        if self.uses_sip_push_to_talk:
            # signaling happens over sip
            self.intercom_session = ArloCameraSIPIntercomSession(self)
        else:
            # we need to do signaling through arlo cloud apis
            self.intercom_session = ArloCameraWebRTCIntercomSession(self)
        await self.intercom_session.initialize_push_to_talk(media)

        self.logger.info("Intercom initialized")

    @async_print_exception_guard
    async def stopIntercom(self) -> None:
        self.logger.info("Stopping intercom")
        if self.intercom_session is not None:
            await self.intercom_session.shutdown()
            self.intercom_session = None

    async def getVideoClip(self, videoId: str) -> MediaObject:
        self.logger.info(f"Getting video clip {videoId}")

        id_as_time = int(videoId) / 1000.0
        start = datetime.fromtimestamp(id_as_time) - timedelta(seconds=10)
        end = datetime.fromtimestamp(id_as_time) + timedelta(seconds=10)

        library = self.provider.arlo.GetLibrary(self.arlo_device, start, end)
        for recording in library:
            if videoId == recording["name"]:
                return await scrypted_sdk.mediaManager.createMediaObjectFromUrl(recording["presignedContentUrl"])
        self.logger.warn(f"Clip {videoId} not found")
        return None

    async def getVideoClipThumbnail(self, thumbnailId: str) -> MediaObject:
        self.logger.info(f"Getting video clip thumbnail {thumbnailId}")

        id_as_time = int(thumbnailId) / 1000.0
        start = datetime.fromtimestamp(id_as_time) - timedelta(seconds=10)
        end = datetime.fromtimestamp(id_as_time) + timedelta(seconds=10)

        library = self.provider.arlo.GetLibrary(self.arlo_device, start, end)
        for recording in library:
            if thumbnailId == recording["name"]:
                return await scrypted_sdk.mediaManager.createMediaObjectFromUrl(recording["presignedThumbnailUrl"])
        self.logger.warn(f"Clip thumbnail {thumbnailId} not found")
        return None

    async def getVideoClips(self, options: VideoClipOptions = None) -> List[VideoClip]:
        self.logger.info(f"Fetching remote video clips {options}")

        start = datetime.fromtimestamp(options["startTime"] / 1000.0)
        end = datetime.fromtimestamp(options["endTime"] / 1000.0)

        library = self.provider.arlo.GetLibrary(self.arlo_device, start, end)
        clips = []
        for recording in library:
            clip = {
                "duration": recording["mediaDurationSecond"] * 1000.0,
                "id": recording["name"],
                "thumbnailId": recording["name"],
                "videoId": recording["name"],
                "startTime": recording["utcCreatedDate"],
                "description": recording["reason"],
                "resources": {
                    "thumbnail": {
                        "href": recording["presignedThumbnailUrl"],
                    },
                    "video": {
                        "href": recording["presignedContentUrl"],
                    },
                },
            }
            clips.append(clip)

        if options.get("reverseOrder"):
            clips.reverse()
        return clips

    @async_print_exception_guard
    async def removeVideoClips(self, videoClipIds: List[str]) -> None:
        # Arlo Cloud does support deleting, but let's be safe and not expose that here
        raise Exception("deleting Arlo video clips is not implemented by this plugin - please delete clips through the Arlo app")

    async def getDevice(self, nativeId: str) -> ArloDeviceBase:
        if (nativeId.endswith("spotlight") and self.has_spotlight) or (nativeId.endswith("floodlight") and self.has_floodlight) or (nativeId.endswith("nightlight") and self.has_nightlight):
            return self.get_or_create_light()
        if nativeId.endswith("vss") and self.has_siren:
            return self.get_or_create_vss()
        return None

    def get_or_create_light(self) -> ArloSpotlight:
        if self.has_spotlight:
            light_id = f'{self.arlo_device["deviceId"]}.spotlight'
            if not self.light:
                self.light = ArloSpotlight(light_id, self.arlo_device, self.arlo_basestation, self.provider, self)
        elif self.has_floodlight:
            light_id = f'{self.arlo_device["deviceId"]}.floodlight'
            if not self.light:
                self.light = ArloFloodlight(light_id, self.arlo_device, self.arlo_basestation, self.provider, self)
        elif self.has_nightlight:
            light_id = f'{self.arlo_device["deviceId"]}.nightlight'
            if not self.light:
                self.light = ArloNightlight(light_id, self.arlo_device, self.provider, self)
        return self.light

    def get_or_create_vss(self) -> ArloSirenVirtualSecuritySystem:
        if self.has_siren:
            vss_id = f'{self.arlo_device["deviceId"]}.vss'
            if not self.vss:
                self.vss = ArloSirenVirtualSecuritySystem(vss_id, self.arlo_device, self.arlo_basestation, self.provider, self)
        return self.vss


class ArloCameraWebRTCIntercomSession(ArloCameraIntercomSession):
    def __init__(self, camera: ArloCamera) -> None:
        super().__init__(camera)

        self.arlo_pc = None
        self.arlo_sdp_answered = False

        self.intercom_ffmpeg_subprocess = None

        self.stop_subscriptions = False
        self.start_sdp_answer_subscription()
        self.start_candidate_answer_subscription()

    def __del__(self) -> None:
        self.stop_subscriptions = True
        self.cancel_pending_tasks()

    def start_sdp_answer_subscription(self) -> None:
        def callback(sdp):
            if self.arlo_pc and not self.arlo_sdp_answered:
                if "a=mid:" not in sdp:
                    # arlo appears to not return a mux id in the response, which
                    # doesn't play nicely with our webrtc peers. let's add it
                    sdp += "a=mid:0\r\n"
                self.logger.info(f"Arlo response sdp:\n{sdp}")

                sdp = scrypted_arlo_go.WebRTCSessionDescription(scrypted_arlo_go.NewWebRTCSDPType("answer"), sdp)
                self.arlo_pc.SetRemoteDescription(sdp)
                self.arlo_sdp_answered = True
            return self.stop_subscriptions

        self.register_task(
            self.provider.arlo.SubscribeToSDPAnswers(self.arlo_basestation, self.arlo_device, callback)
        )

    def start_candidate_answer_subscription(self) -> None:
        def callback(candidate):
            if self.arlo_pc:
                prefix = "a=candidate:"
                if candidate.startswith(prefix):
                    candidate = candidate[len(prefix):]
                candidate = candidate.strip()
                self.logger.info(f"Arlo response candidate: {candidate}")

                candidate = scrypted_arlo_go.WebRTCICECandidateInit(candidate, "0", 0)
                self.arlo_pc.AddICECandidate(candidate)
            return self.stop_subscriptions

        self.register_task(
            self.provider.arlo.SubscribeToCandidateAnswers(self.arlo_basestation, self.arlo_device, callback)
        )

    @async_print_exception_guard
    async def initialize_push_to_talk(self, media: MediaObject) -> None:
        self.logger.info("Initializing push to talk")

        session_id, ice_servers = self.provider.arlo.StartPushToTalk(self.arlo_basestation, self.arlo_device)
        self.logger.debug(f"Received ice servers: {[ice['url'] for ice in ice_servers]}")

        ice_servers = scrypted_arlo_go.Slice_webrtc_ICEServer([
            scrypted_arlo_go.NewWebRTCICEServer(
                scrypted_arlo_go.go.Slice_string([ice['url']]),
                ice.get('username', ''),
                ice.get('credential', '')
            )
            for ice in ice_servers
        ])

        self.arlo_pc = scrypted_arlo_go.NewWebRTCManager(self.camera.logger_server_port, ice_servers)

        ffmpeg_params = json.loads(await scrypted_sdk.mediaManager.convertMediaObjectToBuffer(media, ScryptedMimeTypes.FFmpegInput.value))
        self.logger.debug(f"Received ffmpeg params: {ffmpeg_params}")
        audio_port = self.arlo_pc.InitializeAudioRTPListener(scrypted_arlo_go.WebRTCMimeTypeOpus)

        ffmpeg_path = await scrypted_sdk.mediaManager.getFFmpegPath()
        ffmpeg_args = [
            "-y",
            "-hide_banner",
            "-loglevel", "error",
            "-analyzeduration", "0",
            "-fflags", "-nobuffer",
            "-probesize", "500000",
            *ffmpeg_params["inputArguments"],
            "-acodec", "libopus",
            "-flags", "+global_header",
            "-vbr", "off",
            "-ar", "48k",
            "-b:a", "32k",
            "-bufsize", "96k",
            "-ac", "2",
            "-application", "lowdelay",
            "-dn", "-sn", "-vn",
            "-frame_duration", "20",
            "-f", "rtp",
            "-flush_packets", "1",
            f"rtp://localhost:{audio_port}?pkt_size={scrypted_arlo_go.UDP_PACKET_SIZE()}",
        ]
        self.logger.debug(f"Starting ffmpeg at {ffmpeg_path} with '{' '.join(ffmpeg_args)}'")

        self.intercom_ffmpeg_subprocess = HeartbeatChildProcess("FFmpeg", self.camera.logger_server_port, ffmpeg_path, *ffmpeg_args)
        self.intercom_ffmpeg_subprocess.start()

        self.sdp_answered = False

        offer = self.arlo_pc.CreateOffer()
        offer_sdp = scrypted_arlo_go.WebRTCSessionDescriptionSDP(offer)
        self.logger.info(f"Arlo offer sdp:\n{offer_sdp}")

        self.arlo_pc.SetLocalDescription(offer)

        self.provider.arlo.NotifyPushToTalkSDP(
            self.arlo_basestation, self.arlo_device,
            session_id, offer_sdp
        )

        def trickle_candidates():
            count = 0
            try:
                while True:
                    candidate = self.arlo_pc.GetNextICECandidate()
                    candidate = scrypted_arlo_go.WebRTCICECandidateInit(
                        scrypted_arlo_go.WebRTCICECandidate(handle=candidate.handle).ToJSON()
                    ).Candidate
                    self.logger.debug(f"Sending candidate to Arlo: {candidate}")
                    self.provider.arlo.NotifyPushToTalkCandidate(
                        self.arlo_basestation, self.arlo_device,
                        session_id, candidate,
                    )
                    count += 1
            except RuntimeError as e:
                if str(e) == "no more candidates":
                    self.logger.debug(f"End of candidates, found {count} candidate(s)")
                else:
                    self.logger.exception("Exception while processing trickle candidates")
            except Exception:
                self.logger.exception("Exception while processing trickle candidates")

        # we can trickle candidates asynchronously so the caller to startIntercom
        # knows we are ready to receive packets
        threading.Thread(target=trickle_candidates).start()

    @async_print_exception_guard
    async def shutdown(self) -> None:
        if self.intercom_ffmpeg_subprocess is not None:
            self.intercom_ffmpeg_subprocess.stop()
            self.intercom_ffmpeg_subprocess = None
        if self.arlo_pc is not None:
            self.arlo_pc.Close()
            self.arlo_pc = None


class ArloCameraSIPIntercomSession(ArloCameraIntercomSession):
    def __init__(self, camera: ArloCamera) -> None:
        super().__init__(camera)

        self.arlo_sip = None
        self.intercom_ffmpeg_subprocess = None

    @async_print_exception_guard
    async def initialize_push_to_talk(self, media: MediaObject) -> None:
        self.logger.info("Initializing push to talk")

        sip_info = self.provider.arlo.GetSIPInfo()
        sip_call_info = sip_info["sipCallInfo"]

        # though GetSIPInfo returns ice servers, there doesn't seem to be any indication
        # that they are used on the arlo web dashboard, so just use what Chrome inserts
        ice_servers = [{"url": "stun:stun.l.google.com:19302"}]
        self.logger.debug(f"Will use ice servers: {[ice['url'] for ice in ice_servers]}")

        ice_servers = scrypted_arlo_go.Slice_webrtc_ICEServer([
            scrypted_arlo_go.NewWebRTCICEServer(
                scrypted_arlo_go.go.Slice_string([ice['url']]),
                ice.get('username', ''),
                ice.get('credential', '')
            )
            for ice in ice_servers
        ])
        sip_cfg = scrypted_arlo_go.SIPInfo(
            DeviceID=self.camera.nativeId,
            CallerURI=f"sip:{sip_call_info['id']}@{sip_call_info['domain']}:{sip_call_info['port']}",
            CalleeURI=sip_call_info['calleeUri'],
            Password=sip_call_info['password'],
            UserAgent="SIP.js/0.20.1",
            WebsocketURI="wss://livestream-z2-prod.arlo.com:7443",
            WebsocketOrigin="https://my.arlo.com",
            WebsocketHeaders=scrypted_arlo_go.HeadersMap({"User-Agent": USER_AGENTS["arlo"]}),
        )

        self.arlo_sip = scrypted_arlo_go.NewSIPWebRTCManager(self.camera.logger_server_port, ice_servers, sip_cfg)

        ffmpeg_params = json.loads(await scrypted_sdk.mediaManager.convertMediaObjectToBuffer(media, ScryptedMimeTypes.FFmpegInput.value))
        self.logger.debug(f"Received ffmpeg params: {ffmpeg_params}")
        audio_port = self.arlo_sip.InitializeAudioRTPListener(scrypted_arlo_go.WebRTCMimeTypeOpus)

        ffmpeg_path = await scrypted_sdk.mediaManager.getFFmpegPath()
        ffmpeg_args = [
            "-y",
            "-hide_banner",
            "-loglevel", "error",
            "-analyzeduration", "0",
            "-fflags", "-nobuffer",
            "-probesize", "500000",
            *ffmpeg_params["inputArguments"],
            "-acodec", "libopus",
            "-flags", "+global_header",
            "-vbr", "off",
            "-ar", "48k",
            "-b:a", "32k",
            "-bufsize", "96k",
            "-ac", "2",
            "-application", "lowdelay",
            "-dn", "-sn", "-vn",
            "-frame_duration", "20",
            "-f", "rtp",
            "-flush_packets", "1",
            f"rtp://localhost:{audio_port}?pkt_size={scrypted_arlo_go.UDP_PACKET_SIZE()}",
        ]
        self.logger.debug(f"Starting ffmpeg at {ffmpeg_path} with '{' '.join(ffmpeg_args)}'")

        self.intercom_ffmpeg_subprocess = HeartbeatChildProcess("FFmpeg", self.camera.logger_server_port, ffmpeg_path, *ffmpeg_args)
        self.intercom_ffmpeg_subprocess.start()

        def sip_start():
            try:
                self.arlo_sip.Start()
            except Exception:
                self.logger.exception("Exception starting sip call")

        # do remaining setup asynchronously so the caller to startIntercom
        # can start sending packets
        threading.Thread(target=sip_start).start()

    @async_print_exception_guard
    async def shutdown(self) -> None:
        if self.intercom_ffmpeg_subprocess is not None:
            self.intercom_ffmpeg_subprocess.stop()
            self.intercom_ffmpeg_subprocess = None
        if self.arlo_sip is not None:
            self.arlo_sip.Close()
            self.arlo_sip = None

class ArloCameraRTCSignalingSession(BackgroundTaskMixin):
    def __init__(self, camera: ArloCamera) -> None:
        super().__init__()
        self.camera = camera
        self.provider = camera.provider
        self.logger = camera.logger
        self.arlo_sip = None
        self.sip_info = self.provider.arlo.GetSIPInfoV2(self.camera.arlo_device)

    def __del__(self) -> None:
        self.stop_subscriptions = True
        self.cancel_pending_tasks()

    async def createLocalDescription(self, type, setup, sendIceCandidate=None) -> dict:
        if type == "offer":
            raise Exception("can only create answers in ArloCameraRTCSignalingSession.createLocalDescription")
        if self.arlo_sip is None:
            raise Exception("need to initialize sip with setRemoteDescription first")

        answer_sdp = self.arlo_sip.Start()
        return {
            "sdp": answer_sdp,
            "type": "answer"
        }

    async def setRemoteDescription(self, description, setup) -> None:
        if description["type"] != "offer":
            raise Exception("can only accept offers in ArloCameraRTCSignalingSession.createLocalDescription")

        sip_call_info = self.sip_info["sipCallInfo"]
        ice_servers = scrypted_arlo_go.Slice_webrtc_ICEServer([])
        sip_cfg = scrypted_arlo_go.SIPInfo(
            DeviceID=self.camera.nativeId,
            CallerURI=f"sip:{sip_call_info['id']}@{sip_call_info['domain']}:7443",
            CalleeURI=sip_call_info['calleeUri'],
            Password=sip_call_info['password'],
            UserAgent="SIP.js/0.21.1",
            WebsocketURI="wss://livestream-z2-prod.arlo.com:7443",
            WebsocketOrigin="https://my.arlo.com",
            WebsocketHeaders=scrypted_arlo_go.HeadersMap({"User-Agent": USER_AGENTS["firefox"]}),
            SDP=description["sdp"],
        )

        self.arlo_sip = scrypted_arlo_go.NewSIPWebRTCManager(self.camera.logger_server_port, ice_servers, sip_cfg)

class ArloCameraRTCSessionControl:
    def __init__(self, arlo_session: ArloCameraRTCSignalingSession) -> None:
        self.arlo_session = arlo_session
        self.logger = arlo_session.logger

    async def getRefreshAt(self) -> int:
        pass

    async def extendSession(self) -> None:
        pass

    async def endSession(self) -> None:
        self.logger.info("Ending RTC session")
        self.arlo_session.arlo_sip.Close()

    async def setPlayback(self, options) -> None:
        self.logger.debug(f"setPlayback options {options}")

        if options["audio"]:
            self.arlo_session.arlo_sip.StartTalk()
        else:
            self.arlo_session.arlo_sip.StopTalk()<|MERGE_RESOLUTION|>--- conflicted
+++ resolved
@@ -114,7 +114,6 @@
         "vmc3040",
         "vmc3040s",
         "vmc3060",
-<<<<<<< HEAD
     ]
 
     MODELS_WITH_SIP_STREAMING = [
@@ -126,8 +125,6 @@
         "vmc3050",
         "vmc3052",
         "vmc3060",
-=======
->>>>>>> 4c6c0577
     ]
 
     timeout: int = 30
@@ -602,7 +599,7 @@
             scrypted_offer = await scrypted_session.createLocalDescription("offer", scrypted_setup, ignore_trickle)
 
         scrypted_offer['sdp'] = self.parse_sdp(scrypted_offer['sdp'])
-        
+
         self.logger.info(f"Scrypted offer sdp:\n{scrypted_offer['sdp']}")
         await plugin_session.setRemoteDescription(scrypted_offer, plugin_setup)
         plugin_answer = await plugin_session.createLocalDescription("answer", plugin_setup)
